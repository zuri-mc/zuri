[package]
name = "zuri"
version = "0.1.0"
edition = "2021"

[dependencies]
bevy = "0.9.1"
bytes = "1.3.0"
noise = "0.8.2"
json = "0.12.4"
uuid = "1.2.2"
tokio = { version = "1.20.1", features = ["full"] }
futures-lite = "1.12.0"
async-trait = "0.1.60"
zuri_math = { path = "../zuri_math" }
zuri_world = { path = "../zuri_world" }
<<<<<<< HEAD
zuri_net = { path = "../zuri_net" }
=======
zuri_net = { path = "../zuri_net", features = ["bevy"] }
>>>>>>> e0d27932
zuri_nbt = { path = "../zuri_nbt" }
rand = "0.8.5"

[features]
# Compiles the application for the wayland window system protocol instead of x11. Only for linux.
wayland = ["bevy/wayland"]<|MERGE_RESOLUTION|>--- conflicted
+++ resolved
@@ -14,12 +14,9 @@
 async-trait = "0.1.60"
 zuri_math = { path = "../zuri_math" }
 zuri_world = { path = "../zuri_world" }
-<<<<<<< HEAD
 zuri_net = { path = "../zuri_net" }
-=======
-zuri_net = { path = "../zuri_net", features = ["bevy"] }
->>>>>>> e0d27932
 zuri_nbt = { path = "../zuri_nbt" }
+zuri_xbox = { path = "../zuri_xbox" }
 rand = "0.8.5"
 
 [features]
