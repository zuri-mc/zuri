--- conflicted
+++ resolved
@@ -7,14 +7,11 @@
 bevy = "0.9.1"
 bytes = "1.3.0"
 noise = "0.8.2"
-<<<<<<< HEAD
 json = "0.12.4"
 uuid = "1.2.2"
 zuri_proto = { path = "../zuri_proto" }
-=======
 zuri_math = { path = "../zuri_math" }
 zuri_world = { path = "../zuri_world" }
->>>>>>> 91368d6d
 
 [features]
 # Compiles the application for the wayland window system protocol instead of x11. Only for linux.
