--- conflicted
+++ resolved
@@ -15,10 +15,7 @@
 #[derive(Component)]
 pub struct Local;
 
-<<<<<<< HEAD
-=======
 #[allow(clippy::type_complexity)]
->>>>>>> 2b8ef062
 fn move_system(
     time: Res<Time>,
     input: Res<ClientInput>,
@@ -47,10 +44,7 @@
     }
 }
 
-<<<<<<< HEAD
-=======
 #[allow(clippy::type_complexity)]
->>>>>>> 2b8ef062
 fn camera_sync_system(
     player_query: Query<(&Transform, &Head), (With<Local>, Without<Camera3d>)>,
     mut cam_query: Query<&mut Transform, With<Camera3d>>,
