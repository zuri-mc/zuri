extern crate core;

use std::f32::consts::PI;

use bevy::{
    pbr::wireframe::{WireframeConfig, WireframePlugin},
    prelude::*,
    render::{render_resource::WgpuFeatures, settings::WgpuSettings},
};
use bevy::core_pipeline::clear_color::ClearColorConfig;
use bevy::diagnostic::{FrameTimeDiagnosticsPlugin, LogDiagnosticsPlugin};
use bevy::window::{CursorGrabMode, PresentMode};
use bytes::{Buf, Bytes};
use noise::{NoiseFn, SuperSimplex};
<<<<<<< HEAD
use zuri_nbt::encoding::NetworkLittleEndian;
use zuri_nbt::Value;
=======
>>>>>>> 22148246

use zuri_net::client::plugin::ClientPlugin;
use zuri_proto::io::Reader;
use zuri_proto::packet::level_chunk::LevelChunk;
use zuri_world::chunk::Chunk;
use zuri_world::pos::ChunkIndex;
use zuri_world::range::YRange;
use zuri_world::sub_chunk::SubChunk;
use zuri_world::WorldPlugin;
use crate::client::ClientPlugin;

use crate::entity::Head;
use crate::input::InputPlugin;
use crate::player::{Local, LocalPlayerPlugin};

mod entity;
mod player;
mod input;
mod client;

#[tokio::main]
async fn main() {
    App::new()
        .insert_resource(WgpuSettings {
            features: WgpuFeatures::POLYGON_MODE_LINE,
            ..default()
        })
        .add_plugins(DefaultPlugins.set(WindowPlugin {
            window: WindowDescriptor {
                title: "Minecraft".into(),
                present_mode: PresentMode::Immediate,
                ..default()
            },
            ..default()
        }).set(ImagePlugin::default_nearest()))
        .add_plugin(WireframePlugin)
        .add_plugin(LogDiagnosticsPlugin::default())
        .add_plugin(FrameTimeDiagnosticsPlugin)

        .add_plugin(ClientPlugin)
        .add_plugin(InputPlugin)
        .add_plugin(LocalPlayerPlugin)
        .add_plugin(WorldPlugin)

        .insert_resource(BlockTextures::default())
        .add_startup_system(setup)
        .add_system(cursor_grab_system)
        .add_system(chunk_load_system)
        .run();
}

fn cursor_grab_system(
    mut windows: ResMut<Windows>,
    btn: Res<Input<MouseButton>>,
    key: Res<Input<KeyCode>>,
) {
    let window = windows.get_primary_mut().unwrap();

    if btn.just_pressed(MouseButton::Left) {
        window.set_cursor_grab_mode(CursorGrabMode::Locked);
        window.set_cursor_visibility(false);
    }

    if key.just_pressed(KeyCode::Escape) {
        window.set_cursor_grab_mode(CursorGrabMode::None);
        window.set_cursor_visibility(true);
    }

}

#[derive(Resource, Default)]
pub struct BlockTextures {
    // only support one block for now
    dirt: Option<Handle<Image>>,
}

fn chunk_load_system(
    mut commands: Commands,
    mut events: EventReader<LevelChunk>,
    mut meshes: ResMut<Assets<Mesh>>,
    mut materials: ResMut<Assets<StandardMaterial>>,
    block_tex: Res<BlockTextures>
) {
    for event in events.iter() {
        let pos = (event.position * 16);

        let mut reader = Reader::from_buf(event.raw_payload.clone(), 0);
        let s = Chunk::read(&mut reader, YRange::new(-64, 319), event.sub_chunk_count, 10462);
        commands.spawn((
            PbrBundle {
                mesh: meshes.add(s.build_mesh()),
                material: materials.add(StandardMaterial {
                    base_color_texture: Some(block_tex.dirt.clone().unwrap()),
                    base_color: Color::WHITE,
                    alpha_mode: AlphaMode::Opaque,
                    perceptual_roughness: 0.94,
                    ..default()
                }),
                transform: Transform::from_xyz(pos.x as f32, -32., pos.y as f32),
                ..default()
            },
            s,
        ));
    }
}

fn setup(
    mut commands: Commands,
    mut wireframe_config: ResMut<WireframeConfig>,
    mut meshes: ResMut<Assets<Mesh>>,
    mut materials: ResMut<Assets<StandardMaterial>>,
    mut block_tex: ResMut<BlockTextures>,
    asset_server: Res<AssetServer>,
) {
    wireframe_config.global = false;

    let texture_handle = asset_server.load("dirt.png");
    block_tex.dirt = Some(texture_handle);

    // light
    commands.spawn(PointLightBundle {
        transform: Transform::from_xyz(4.0, 8.0, 4.0),
        ..default()
    });
    // ambient light
    commands.insert_resource(AmbientLight {
        color: Color::WHITE,
        brightness: 0.3,
    });
    // sunlight
    const HALF_SIZE: f32 = 10.0;
    commands.spawn(DirectionalLightBundle {
        directional_light: DirectionalLight {
            // Configure the projection to better fit the scene
            shadow_projection: OrthographicProjection {
                left: -HALF_SIZE,
                right: HALF_SIZE,
                bottom: -HALF_SIZE,
                top: HALF_SIZE,
                near: -10.0 * HALF_SIZE,
                far: 10.0 * HALF_SIZE,
                ..default()
            },
            shadows_enabled: true,
            illuminance: 3600.,
            ..default()
        },
        transform: Transform {
            translation: Vec3::new(0.0, 2.0, 0.0),
            rotation: Quat::from_rotation_x(-PI / 4.),
            ..default()
        },
        ..default()
    });
    // camera
    commands.spawn(Camera3dBundle {
        camera_3d: Camera3d {
            clear_color: ClearColorConfig::Custom(Color::rgb(0.5, 0.6, 0.8)),
            ..default()
        },
        transform: Transform::from_xyz(-5.0, 2.5, 5.0),
        ..default()
    });
    commands.spawn(TransformBundle {
        local: Transform::from_xyz(-5.0, 2.5, 5.0),
        ..default()
    }).insert((Head::default(), Local));
}<|MERGE_RESOLUTION|>--- conflicted
+++ resolved
@@ -12,22 +12,16 @@
 use bevy::window::{CursorGrabMode, PresentMode};
 use bytes::{Buf, Bytes};
 use noise::{NoiseFn, SuperSimplex};
-<<<<<<< HEAD
-use zuri_nbt::encoding::NetworkLittleEndian;
-use zuri_nbt::Value;
-=======
->>>>>>> 22148246
 
-use zuri_net::client::plugin::ClientPlugin;
-use zuri_proto::io::Reader;
-use zuri_proto::packet::level_chunk::LevelChunk;
+use zuri_net::proto::io::Reader;
+use zuri_net::proto::packet::level_chunk::LevelChunk;
 use zuri_world::chunk::Chunk;
 use zuri_world::pos::ChunkIndex;
 use zuri_world::range::YRange;
 use zuri_world::sub_chunk::SubChunk;
 use zuri_world::WorldPlugin;
+
 use crate::client::ClientPlugin;
-
 use crate::entity::Head;
 use crate::input::InputPlugin;
 use crate::player::{Local, LocalPlayerPlugin};
@@ -84,7 +78,6 @@
         window.set_cursor_grab_mode(CursorGrabMode::None);
         window.set_cursor_visibility(true);
     }
-
 }
 
 #[derive(Resource, Default)]
@@ -98,7 +91,7 @@
     mut events: EventReader<LevelChunk>,
     mut meshes: ResMut<Assets<Mesh>>,
     mut materials: ResMut<Assets<StandardMaterial>>,
-    block_tex: Res<BlockTextures>
+    block_tex: Res<BlockTextures>,
 ) {
     for event in events.iter() {
         let pos = (event.position * 16);
