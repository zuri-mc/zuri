<<<<<<< HEAD
use num_traits::{FromPrimitive, ToPrimitive};

=======
use zuri_nbt::encoding::NetworkLittleEndian;
use zuri_nbt::Value;
use crate::io::{Reader, Writer};
>>>>>>> 98fb5753
use crate::packet::Packet;
use crate::io::{Reader, Writer};
use crate::types::structure::StructureTemplateDataRequestType;

#[derive(Debug)]
pub struct StructureTemplateDataResponse {
    pub structure_name: String,
    pub success: bool,
    pub structure_template: Value,
    pub response_type: StructureTemplateDataRequestType,
}

impl Packet for StructureTemplateDataResponse {
    fn write(&self, writer: &mut Writer) {
        writer.string(self.structure_name.as_str());
        writer.bool(self.success);
        if self.success {
            writer.nbt(&self.structure_template, NetworkLittleEndian);
        }
        writer.u8(self.response_type.to_u8().unwrap());
    }

    fn read(reader: &mut Reader) -> Self {
        let structure_name = reader.string();
        let success = reader.bool();
        Self {
            structure_name,
            success,
<<<<<<< HEAD
            // TODO: NBT (structure_template) if success
            response_type: StructureTemplateDataRequestType::from_u8(reader.u8()).unwrap(),
=======
            structure_template: if success { reader.nbt(NetworkLittleEndian) } else { Value::default() },
            response_type: num::FromPrimitive::from_u8(reader.u8()).unwrap(),
>>>>>>> 98fb5753
        }
    }
}<|MERGE_RESOLUTION|>--- conflicted
+++ resolved
@@ -1,11 +1,6 @@
-<<<<<<< HEAD
 use num_traits::{FromPrimitive, ToPrimitive};
+use zuri_nbt::{Value, encoding::NetworkLittleEndian};
 
-=======
-use zuri_nbt::encoding::NetworkLittleEndian;
-use zuri_nbt::Value;
-use crate::io::{Reader, Writer};
->>>>>>> 98fb5753
 use crate::packet::Packet;
 use crate::io::{Reader, Writer};
 use crate::types::structure::StructureTemplateDataRequestType;
@@ -34,13 +29,8 @@
         Self {
             structure_name,
             success,
-<<<<<<< HEAD
-            // TODO: NBT (structure_template) if success
+            structure_template: if success { reader.nbt(NetworkLittleEndian) } else { Value::default() },
             response_type: StructureTemplateDataRequestType::from_u8(reader.u8()).unwrap(),
-=======
-            structure_template: if success { reader.nbt(NetworkLittleEndian) } else { Value::default() },
-            response_type: num::FromPrimitive::from_u8(reader.u8()).unwrap(),
->>>>>>> 98fb5753
         }
     }
 }