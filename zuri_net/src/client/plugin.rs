use std::net::SocketAddr;

use async_trait::async_trait;
use bevy::app::AppExit;
use bevy::prelude::*;
use bevy::tasks::{IoTaskPool, Task};
use futures_lite::future;
use tokio::sync::mpsc::{channel, Receiver, Sender};
use tokio::sync::mpsc::error::TryRecvError;
use tokio::task::JoinHandle;
use uuid::Uuid;
<<<<<<< HEAD

use zuri_proto::packet::level_chunk::LevelChunk;
use zuri_proto::packet::Packet;
=======
use zuri_xbox::live;
use crate::proto::packet::Packet;
>>>>>>> 02fe5737

use crate::client::{Client, Handler};
use crate::client::data::{ClientData, IdentityData};
use crate::connection::ConnError;

pub struct ClientPlugin;

impl Plugin for ClientPlugin {
    fn build(&self, app: &mut App) {
        app
            .add_event::<LevelChunk>()
            .add_startup_system(init_client)
            .add_system(client_connection_system)
            .add_system(receive_packets);
    }
}

pub struct ClientWaiter {
    task: JoinHandle<Result<Client<PacketHandler>, String>>,
}

pub struct ClientContainer {
    client: Client<PacketHandler>,
}

fn init_client(world: &mut World) {
<<<<<<< HEAD
    let (send, recv) = channel::<Packet>(16);
=======
    let details = live::start_device_auth().unwrap();

    println!(
        "Authenticate at {} using the code: {}",
        details.verification_uri().to_string(),
        details.user_code().secret().to_string()
    );

    let live_token = live::await_device_auth(details).unwrap();

    let (send, recv) = channel::<Vec<Packet>>(16);
>>>>>>> 02fe5737
    world.insert_non_send_resource(ClientWaiter {
        task: tokio::spawn(Client::connect(
            "127.0.0.1:19131".parse().unwrap(),
            ClientData::default(),
            None,
            Some(live_token),
            PacketHandler {
                send_chan: send,
            },
        )),
    });
    world.insert_non_send_resource(recv);
}

fn client_connection_system(world: &mut World) {
    if let Some(waiter) = world.get_non_send_resource_mut::<ClientWaiter>() {
        if let Some(client) = future::block_on(future::poll_once(&mut waiter.into_inner().task)) {
            world.remove_non_send_resource::<ClientWaiter>();
            world.insert_non_send_resource(client.unwrap());
            info!("Connection has been completed");
        }
    }
}

fn receive_packets(world: &mut World) {
    if world.get_non_send_resource_mut::<Receiver<Packet>>().is_none() {
        return;
    }
    loop {
        // Get the resource from the world each time, since otherwise we are borrowing the world as
        // mutable more than once at the same time.
        let pk_res = world.get_non_send_resource_mut::<Receiver<Packet>>()
            .unwrap().try_recv();
        match pk_res {
            Err(err) => {
                match err {
                    TryRecvError::Empty => {}
                    TryRecvError::Disconnected => {
                        world.remove_non_send_resource::<Receiver<Vec<Packet>>>().unwrap();
                    }
                };
                return;
            }
            Ok(pk) => match pk {
                Packet::LevelChunk(pk) => world.send_event(pk),
                _ => {
                    warn!("Packet `{pk}` was discarded");
                }
            }
        };
    }
}

struct PacketHandler {
    send_chan: Sender<Packet>,
}

#[async_trait]
impl Handler for PacketHandler {
    async fn handle_incoming(&mut self, pk: Packet) -> Vec<Packet> {
        self.send_chan.send(pk).await.expect("TODO: panic message");
        vec![]
    }
}<|MERGE_RESOLUTION|>--- conflicted
+++ resolved
@@ -9,14 +9,10 @@
 use tokio::sync::mpsc::error::TryRecvError;
 use tokio::task::JoinHandle;
 use uuid::Uuid;
-<<<<<<< HEAD
 
 use zuri_proto::packet::level_chunk::LevelChunk;
-use zuri_proto::packet::Packet;
-=======
 use zuri_xbox::live;
 use crate::proto::packet::Packet;
->>>>>>> 02fe5737
 
 use crate::client::{Client, Handler};
 use crate::client::data::{ClientData, IdentityData};
@@ -43,9 +39,6 @@
 }
 
 fn init_client(world: &mut World) {
-<<<<<<< HEAD
-    let (send, recv) = channel::<Packet>(16);
-=======
     let details = live::start_device_auth().unwrap();
 
     println!(
@@ -56,8 +49,7 @@
 
     let live_token = live::await_device_auth(details).unwrap();
 
-    let (send, recv) = channel::<Vec<Packet>>(16);
->>>>>>> 02fe5737
+    let (send, recv) = channel::<Packet>(16);
     world.insert_non_send_resource(ClientWaiter {
         task: tokio::spawn(Client::connect(
             "127.0.0.1:19131".parse().unwrap(),
