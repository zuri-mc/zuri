--- conflicted
+++ resolved
@@ -6,11 +6,7 @@
 use uuid::Uuid;
 
 use zuri_nbt::encoding::NetworkLittleEndian;
-<<<<<<< HEAD
-use zuri_nbt::{decode, encode, Value};
-=======
 use zuri_nbt::{decode, encode, NBTTag};
->>>>>>> 2b8ef062
 
 use crate::proto::types::entity_data::{EntityDataEntry, EntityDataType};
 
@@ -793,11 +789,7 @@
 }
 
 impl<E: decode::Reader + encode::Writer + Default> NBT<E> {
-<<<<<<< HEAD
-    fn new(val: Value) -> Self {
-=======
     fn new(val: NBTTag) -> Self {
->>>>>>> 2b8ef062
         Self {
             val,
             encoding: E::default(),
@@ -807,11 +799,7 @@
 
 impl<E: decode::Reader + encode::Writer> NBT<E> {
     #![allow(unused)]
-<<<<<<< HEAD
-    fn new_with_encoder(val: Value, encoder: E) -> Self {
-=======
     fn new_with_encoder(val: NBTTag, encoder: E) -> Self {
->>>>>>> 2b8ef062
         Self {
             val,
             encoding: encoder,
