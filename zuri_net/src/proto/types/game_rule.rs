--- conflicted
+++ resolved
@@ -9,11 +9,7 @@
     pub value: GameRuleValue,
 }
 
-<<<<<<< HEAD
-#[derive(Debug, Clone)]
-=======
 #[derive(Debug)]
->>>>>>> 910811dc
 pub enum GameRuleValue {
     Bool(bool),
     Int(u32),
