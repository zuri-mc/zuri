pub mod ints;
pub mod io;
mod r#macro;
<<<<<<< HEAD
=======
#[allow(clippy::all)] // todo: remove on cleanup.
>>>>>>> 2b8ef062
pub mod packet;
#[allow(clippy::all)] // todo: remove on cleanup.
pub mod types;

pub const CURRENT_PROTOCOL: i32 = 589;
pub const CURRENT_VERSION: &str = "1.20.0";<|MERGE_RESOLUTION|>--- conflicted
+++ resolved
@@ -1,10 +1,7 @@
 pub mod ints;
 pub mod io;
 mod r#macro;
-<<<<<<< HEAD
-=======
 #[allow(clippy::all)] // todo: remove on cleanup.
->>>>>>> 2b8ef062
 pub mod packet;
 #[allow(clippy::all)] // todo: remove on cleanup.
 pub mod types;
