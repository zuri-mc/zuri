--- conflicted
+++ resolved
@@ -7,10 +7,7 @@
 #[derive(Debug, Copy, Clone, FromPrimitive, ToPrimitive)]
 pub enum EmoteFlag {
     ServerSide,
-<<<<<<< HEAD
-=======
     MuteChat,
->>>>>>> 2b8ef062
 }
 
 impl EmoteFlag {
