--- conflicted
+++ resolved
@@ -587,8 +587,6 @@
         GameTestRequest = 194,
         GameTestResults = 195,
         UpdateClientInputLocks = 196,
-<<<<<<< HEAD
-=======
         ClientCheatAbility = 197,
         CameraPresets = 198,
         UnlockedRecipes = 199
@@ -596,7 +594,6 @@
         CompressedBiomeDefinitionList = 301,
         TrimData = 302,
         OpenSign = 303,
->>>>>>> 2b8ef062
     }
 );
 
