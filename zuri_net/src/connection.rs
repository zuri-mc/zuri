use std::any::TypeId;
use std::collections::VecDeque;
use std::error::Error;
use std::fmt::{Debug, Display, Formatter};
use std::sync::Arc;

use async_trait::async_trait;
use bytes::Bytes;
use p384::ecdsa::SigningKey;
use rust_raknet::error::RaknetError;
use rust_raknet::{RaknetSocket, Reliability};
use tokio::sync::Mutex;

use crate::chan::PkReceiver;
use crate::compression::Compression;
use crate::encode::Encoder;
use crate::encryption::Encryption;
use crate::proto::io::{Reader, Writer};
use crate::proto::packet::Packet;

pub struct Connection {
    socket: RaknetSocket,

    buffered_batch: Mutex<Vec<Vec<u8>>>,
    queued_packets: Mutex<VecDeque<Packet>>,

    signing_key: SigningKey,

    encoder: Mutex<Encoder>,
}

impl Connection {
    pub fn new(socket: RaknetSocket) -> Self {
        Self {
            socket,

            buffered_batch: Mutex::new(Vec::new()),
            queued_packets: Mutex::new(VecDeque::new()),

            signing_key: SigningKey::random(&mut rand::thread_rng()),

            encoder: Mutex::new(Encoder::default()),
        }
    }

    pub async fn close(&self) -> Result<(), ConnError> {
        self.socket.close().await?;
        Ok(())
    }

    pub fn signing_key(&self) -> &SigningKey {
        &self.signing_key
    }

    pub async fn set_compression(&self, compression: Compression) {
        self.encoder.lock().await.set_compression(compression);
    }

    pub async fn set_encryption(&self, encryption: Encryption) {
        self.encoder.lock().await.set_encryption(encryption);
    }

    pub async fn flush(&self) -> Result<(), ConnError> {
        let mut batch_mu = self.buffered_batch.lock().await;
        if batch_mu.is_empty() {
            return Ok(());
        }
        let batch = self
            .encoder
            .lock()
            .await
<<<<<<< HEAD
            .encode(&mut *batch_mu)
            .map_err(|s| ConnError::EncodeError(s))?;
=======
            .encode(&mut batch_mu)
            .map_err(ConnError::EncodeError)?;
>>>>>>> 2b8ef062
        batch_mu.clear();
        drop(batch_mu);

        Ok(self
            .socket
            .send(&batch, Reliability::ReliableOrdered)
            .await?)
    }

    pub async fn write_packet(&self, packet: &Packet) {
        let mut writer = Writer::new(0); // TODO: Shield ID
        packet.write(&mut writer);

        self.buffered_batch.lock().await.push(writer.into());
    }

    pub async fn read_next_packet(&self) -> Result<Packet, ConnError> {
        loop {
            let mut queue = self.queued_packets.lock().await;
            if let Some(packet) = queue.pop_front() {
                return Ok(packet);
            }
            *queue = self.read_next_batch().await?.into();
        }
    }

    async fn read_next_batch(&self) -> Result<Vec<Packet>, ConnError> {
<<<<<<< HEAD
        let encoded = self.socket.recv().await?;
=======
        let mut encoded = self.socket.recv().await?;
>>>>>>> 2b8ef062
        let batch = self
            .encoder
            .lock()
            .await
<<<<<<< HEAD
            .decode(&mut encoded.into())
            .map_err(|e| ConnError::DecodeError(e))?;
=======
            .decode(&mut encoded)
            .map_err(ConnError::DecodeError)?;
>>>>>>> 2b8ef062

        let mut packets = Vec::with_capacity(batch.len());
        for buf in batch {
            let mut reader = Reader::from_buf(Bytes::from(buf), 0);
            packets.push(Packet::read(&mut reader));
        }
        Ok(packets)
    }
}

#[async_trait]
pub trait Sequence<T> {
    async fn execute(
        self,
        reader: PkReceiver,
        conn: Arc<Connection>,
        expecter: Arc<ExpectedPackets>,
    ) -> T;
}

#[derive(Default, Debug)]
pub struct ExpectedPackets {
    packets: Mutex<Vec<TypeId>>,
}

impl ExpectedPackets {
    // TODO: clean this up itself?

    pub async fn queue<T: TryFrom<Packet> + 'static>(&self) {
        self.packets.lock().await.push(TypeId::of::<T>());
    }

    pub async fn retract<T: TryFrom<Packet> + 'static>(&self) {
        let mut packets = self.packets.lock().await;
        let index = packets
            .iter()
            .position(|t| *t == TypeId::of::<T>())
            .unwrap();
        packets.remove(index);
    }

    pub async fn expecting_any(&self) -> bool {
        !self.packets.lock().await.is_empty()
    }

    // Internal methods
    // ----------------

    pub(crate) async fn expected(&self, pk: &Packet) -> bool {
        self.packets.lock().await.contains(&pk.inner_type_id())
    }

    pub(crate) async fn remove(&self, pk: &Packet) {
        let mut packets = self.packets.lock().await;
        let index = packets
            .iter()
            .position(|t| *t == pk.inner_type_id())
            .unwrap();
        packets.remove(index);
    }
}

#[derive(Debug)]
pub enum ConnError {
    EncodeError(String),
    DecodeError(String),
    RakNetError(RaknetError),
}

impl Display for ConnError {
    fn fmt(&self, f: &mut Formatter<'_>) -> std::fmt::Result {
        match self {
            ConnError::EncodeError(s) => f.write_str(&format!("Error encoding packet: {}", s)),
            ConnError::DecodeError(s) => f.write_str(&format!("Error decoding packet: {}", s)),
            ConnError::RakNetError(err) => f.write_str(&format!("RakNet error: {:?}", err)),
        }
    }
}

impl Error for ConnError {}

impl From<RaknetError> for ConnError {
    fn from(value: RaknetError) -> Self {
        Self::RakNetError(value)
    }
}<|MERGE_RESOLUTION|>--- conflicted
+++ resolved
@@ -69,13 +69,8 @@
             .encoder
             .lock()
             .await
-<<<<<<< HEAD
-            .encode(&mut *batch_mu)
-            .map_err(|s| ConnError::EncodeError(s))?;
-=======
             .encode(&mut batch_mu)
             .map_err(ConnError::EncodeError)?;
->>>>>>> 2b8ef062
         batch_mu.clear();
         drop(batch_mu);
 
@@ -103,22 +98,13 @@
     }
 
     async fn read_next_batch(&self) -> Result<Vec<Packet>, ConnError> {
-<<<<<<< HEAD
-        let encoded = self.socket.recv().await?;
-=======
         let mut encoded = self.socket.recv().await?;
->>>>>>> 2b8ef062
         let batch = self
             .encoder
             .lock()
             .await
-<<<<<<< HEAD
-            .decode(&mut encoded.into())
-            .map_err(|e| ConnError::DecodeError(e))?;
-=======
             .decode(&mut encoded)
             .map_err(ConnError::DecodeError)?;
->>>>>>> 2b8ef062
 
         let mut packets = Vec::with_capacity(batch.len());
         for buf in batch {
