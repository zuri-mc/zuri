--- conflicted
+++ resolved
@@ -27,10 +27,6 @@
     pub async fn recv(&mut self) -> Packet {
         self.s.send(()).await.unwrap();
         let pk = self.r.recv().await.unwrap();
-<<<<<<< HEAD
-        self.s.send(()).await.unwrap();
-=======
->>>>>>> 39bd7de0
         pk
     }
 }
