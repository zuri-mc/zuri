--- conflicted
+++ resolved
@@ -5,10 +5,5 @@
 
 [dependencies]
 bevy = "0.9.1"
-<<<<<<< HEAD
-zuri_net = { path = "../zuri_net" }
 zuri_nbt = { path = "../zuri_nbt" }
-=======
-zuri_nbt = { path = "../zuri_nbt" }
-zuri_net = { path = "../zuri_net" }
->>>>>>> e0d27932
+zuri_net = { path = "../zuri_net" }