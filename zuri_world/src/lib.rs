--- conflicted
+++ resolved
@@ -5,16 +5,10 @@
 
 pub mod block;
 pub mod chunk;
-<<<<<<< HEAD
 mod paletted_storage;
 pub mod pos;
 pub mod range;
-pub mod sub_chunk;
-=======
-pub mod pos;
-pub mod range;
 mod subchunk;
->>>>>>> 2b8ef062
 mod system;
 
 pub struct WorldPlugin;
