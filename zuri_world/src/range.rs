use std::ops::Range;

<<<<<<< HEAD
use crate::pos::ChunkIndex;
=======
use crate::pos::ChunkPos;
use crate::subchunk::SUBCHUNKS_SIZE;
>>>>>>> 2b8ef062

/// Represents the vertical range of a world.
#[derive(Copy, Clone)]
pub struct YRange {
    min: i16,
    max: i16,
}

impl YRange {
    pub fn new(min: i16, max: i16) -> YRange {
        if max <= min {
            panic!("range maximum has to be smaller than minimum");
        }
        if (max - min + 1) % (16 as i16) != 0 {
            panic!("range height needs to be a multiple of {}", 16);
        }
        YRange { min, max }
    }

    pub fn min(&self) -> i16 {
        self.min
    }

    pub fn max(&self) -> i16 {
        self.max
    }

    pub fn height(&self) -> i16 {
        self.max - self.min + 1
    }

    pub fn is_inside(&self, pos: impl Into<ChunkIndex>) -> bool {
        let c = pos.into();
        self.min <= c.y() && self.max >= c.y()
    }
}

impl From<YRange> for Range<i16> {
    fn from(value: YRange) -> Self {
        value.min()..value.max()
    }
}<|MERGE_RESOLUTION|>--- conflicted
+++ resolved
@@ -1,11 +1,7 @@
 use std::ops::Range;
 
-<<<<<<< HEAD
-use crate::pos::ChunkIndex;
-=======
 use crate::pos::ChunkPos;
 use crate::subchunk::SUBCHUNKS_SIZE;
->>>>>>> 2b8ef062
 
 /// Represents the vertical range of a world.
 #[derive(Copy, Clone)]
@@ -19,8 +15,8 @@
         if max <= min {
             panic!("range maximum has to be smaller than minimum");
         }
-        if (max - min + 1) % (16 as i16) != 0 {
-            panic!("range height needs to be a multiple of {}", 16);
+        if (max - min + 1) % (SUBCHUNKS_SIZE as i16) != 0 {
+            panic!("range height needs to be a multiple of {}", SUBCHUNKS_SIZE);
         }
         YRange { min, max }
     }
