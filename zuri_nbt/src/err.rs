--- conflicted
+++ resolved
@@ -97,15 +97,6 @@
 
 impl<I: Debug> Debug for ErrorPath<I> {
     fn fmt(&self, f: &mut Formatter<'_>) -> std::fmt::Result {
-<<<<<<< HEAD
-        match self {
-            NbtError::ParseError(s) => {
-                f.write_str(format!("could not encode/decode NBT: {}", s).as_str())
-            }
-            NbtError::IoError(err) => f.write_str(
-                format!("encountered IO error while encoding/decoding NBT: {}", err).as_str(),
-            ),
-=======
         f.debug_struct("ErrorPath")
             .field("inner", &self.inner)
             .field("path", &self.path)
@@ -158,7 +149,6 @@
                 f.write_str(".")?;
             }
             <PathPart as Display>::fmt(next, f)?;
->>>>>>> 2b8ef062
         }
         Ok(())
     }
