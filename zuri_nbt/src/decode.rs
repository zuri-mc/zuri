<<<<<<< HEAD
use crate::err::{NbtError, Res};
use bytes::Buf;
=======
//! See [Reader].
use crate::err::{ErrorPath, PathPart, ReadError};
use bytes::Buf;
use std::mem;
>>>>>>> 2b8ef062

/// A short notation for the result type used in the [Reader].
pub type Res<T> = Result<T, ErrorPath<ReadError>>;

/// A trait that can be implemented to alter how basic NBT types are read.
///
/// All the implemented methods must not panic.
pub trait Reader {
    /// Reads an 8-bit unsigned integer.
    fn u8(&mut self, buf: &mut impl Buf) -> Res<u8> {
        if buf.remaining() < mem::size_of::<u8>() {
            return Err(ErrorPath::new(ReadError::UnexpectedEOF));
        }
        Ok(buf.get_u8())
    }
    /// Reads a 16-bit signed integer.
    fn i16(&mut self, buf: &mut impl Buf) -> Res<i16>;
    /// Reads a 32-bit signed integer.
    fn i32(&mut self, buf: &mut impl Buf) -> Res<i32>;
    /// Reads a 64-bit signed integer.
    fn i64(&mut self, buf: &mut impl Buf) -> Res<i64>;
    /// Reads a 32-bit floating point number.
    fn f32(&mut self, buf: &mut impl Buf) -> Res<f32>;
    /// Reads a 64-bit floating point number.
    fn f64(&mut self, buf: &mut impl Buf) -> Res<f64>;

    /// Reads the NBT `end` tag, which indicates the end of a compound tag.
    fn end(&mut self, buf: &mut impl Buf) -> Res<()> {
        let t = self.u8(buf)?;
        if t != 0 {
            return Err(ErrorPath::new(ReadError::UnexpectedTag(
                "END (0x00)".to_string(),
                format!("{t:#04x}"),
            )));
        }
        Ok(())
    }

    /// Reads a variable-length string.
    fn string(&mut self, buf: &mut impl Buf) -> Res<String> {
        let len = self.i16(buf)?;
        if len < 0 {
<<<<<<< HEAD
            return Err(NbtError::ParseError(
                "string length must be greater than 0".to_string(),
            ));
=======
            return Err(ErrorPath::new(ReadError::SeqLengthViolation(
                i16::MAX as usize,
                len as usize,
            )));
>>>>>>> 2b8ef062
        }

        let mut str_buf = Vec::with_capacity(len as usize);
        for i in 0..len {
            str_buf.push(
                self.u8(buf)
                    .map_err(|err| err.prepend(PathPart::Element(i as usize)))?,
            );
        }

        String::from_utf8(str_buf).map_err(|err| ErrorPath::new(ReadError::from(err)))
    }

    /// Reads variable-length array of 8-bit unsigned integers.
    fn u8_vec(&mut self, buf: &mut impl Buf) -> Res<Vec<u8>> {
        let len = self.i32(buf)?;
        if len < 0 {
<<<<<<< HEAD
            return Err(NbtError::ParseError(
                "vec length must be greater than 0".to_string(),
            ));
=======
            return Err(ErrorPath::new(ReadError::SeqLengthViolation(
                i32::MAX as usize,
                len as usize,
            )));
>>>>>>> 2b8ef062
        }

        let mut vec_buf = Vec::with_capacity(len as usize);
        for i in 0..len {
            vec_buf.push(
                self.u8(buf)
                    .map_err(|err| err.prepend(PathPart::Element(i as usize)))?,
            );
        }

        Ok(vec_buf)
    }

    /// Reads variable-length array of 32-bit signed integers.
    fn i32_vec(&mut self, buf: &mut impl Buf) -> Res<Vec<i32>> {
        let len = self.i32(buf)?;
        if len < 0 {
<<<<<<< HEAD
            return Err(NbtError::ParseError(
                "vec length must be greater than 0".to_string(),
            ));
=======
            return Err(ErrorPath::new(ReadError::SeqLengthViolation(
                i32::MAX as usize,
                len as usize,
            )));
>>>>>>> 2b8ef062
        }

        let mut vec_buf = Vec::with_capacity(len as usize);
        for i in 0..len {
            vec_buf.push(
                self.i32(buf)
                    .map_err(|err| err.prepend(PathPart::Element(i as usize)))?,
            );
        }

        Ok(vec_buf)
    }

    /// Reads variable-length array of 64-bit signed integers.
    fn i64_vec(&mut self, buf: &mut impl Buf) -> Res<Vec<i64>> {
        let len = self.i32(buf)?;
        if len < 0 {
<<<<<<< HEAD
            return Err(NbtError::ParseError(
                "vec length must be greater than 0".to_string(),
            ));
=======
            return Err(ErrorPath::new(ReadError::SeqLengthViolation(
                i32::MAX as usize,
                len as usize,
            )));
>>>>>>> 2b8ef062
        }

        let mut vec_buf = Vec::with_capacity(len as usize);
        for i in 0..len {
            vec_buf.push(
                self.i64(buf)
                    .map_err(|err| err.prepend(PathPart::Element(i as usize)))?,
            );
        }

        Ok(vec_buf)
    }
}<|MERGE_RESOLUTION|>--- conflicted
+++ resolved
@@ -1,12 +1,7 @@
-<<<<<<< HEAD
-use crate::err::{NbtError, Res};
-use bytes::Buf;
-=======
 //! See [Reader].
 use crate::err::{ErrorPath, PathPart, ReadError};
 use bytes::Buf;
 use std::mem;
->>>>>>> 2b8ef062
 
 /// A short notation for the result type used in the [Reader].
 pub type Res<T> = Result<T, ErrorPath<ReadError>>;
@@ -49,16 +44,10 @@
     fn string(&mut self, buf: &mut impl Buf) -> Res<String> {
         let len = self.i16(buf)?;
         if len < 0 {
-<<<<<<< HEAD
-            return Err(NbtError::ParseError(
-                "string length must be greater than 0".to_string(),
-            ));
-=======
             return Err(ErrorPath::new(ReadError::SeqLengthViolation(
                 i16::MAX as usize,
                 len as usize,
             )));
->>>>>>> 2b8ef062
         }
 
         let mut str_buf = Vec::with_capacity(len as usize);
@@ -76,16 +65,10 @@
     fn u8_vec(&mut self, buf: &mut impl Buf) -> Res<Vec<u8>> {
         let len = self.i32(buf)?;
         if len < 0 {
-<<<<<<< HEAD
-            return Err(NbtError::ParseError(
-                "vec length must be greater than 0".to_string(),
-            ));
-=======
             return Err(ErrorPath::new(ReadError::SeqLengthViolation(
                 i32::MAX as usize,
                 len as usize,
             )));
->>>>>>> 2b8ef062
         }
 
         let mut vec_buf = Vec::with_capacity(len as usize);
@@ -103,16 +86,10 @@
     fn i32_vec(&mut self, buf: &mut impl Buf) -> Res<Vec<i32>> {
         let len = self.i32(buf)?;
         if len < 0 {
-<<<<<<< HEAD
-            return Err(NbtError::ParseError(
-                "vec length must be greater than 0".to_string(),
-            ));
-=======
             return Err(ErrorPath::new(ReadError::SeqLengthViolation(
                 i32::MAX as usize,
                 len as usize,
             )));
->>>>>>> 2b8ef062
         }
 
         let mut vec_buf = Vec::with_capacity(len as usize);
@@ -130,16 +107,10 @@
     fn i64_vec(&mut self, buf: &mut impl Buf) -> Res<Vec<i64>> {
         let len = self.i32(buf)?;
         if len < 0 {
-<<<<<<< HEAD
-            return Err(NbtError::ParseError(
-                "vec length must be greater than 0".to_string(),
-            ));
-=======
             return Err(ErrorPath::new(ReadError::SeqLengthViolation(
                 i32::MAX as usize,
                 len as usize,
             )));
->>>>>>> 2b8ef062
         }
 
         let mut vec_buf = Vec::with_capacity(len as usize);
